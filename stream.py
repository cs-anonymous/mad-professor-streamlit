import streamlit as st
from util.data_manager import DataManager
# Add at the very top before other imports
import os
import json  # 添加在文件顶部
from util.AI_professor_chat import AIProfessorChat
import uuid
import shutil
import re
<<<<<<< HEAD
=======
import urllib.parse  # 添加导入
from pypinyin import lazy_pinyin

>>>>>>> 8abb367a

os.environ["TORCH_DISABLE_MLOCK"] = "1"  # Disable PyTorch memory locking

# 应用基础配置
st.set_page_config(
    page_title="暴躁的教授读论文",
    layout="wide",
    initial_sidebar_state="expanded"
)

# 在导入之后立即初始化session state
if 'messages' not in st.session_state:
    st.session_state.messages = []
if 'show_log' not in st.session_state:
    st.session_state.show_log = False 
if 'edit_mode' not in st.session_state:
    st.session_state.edit_mode = False 
# 在现有session_state初始化后添加
if 'ai_is_generating' not in st.session_state:
    st.session_state.ai_is_generating = False
if 'ai_current_request_id' not in st.session_state:
    st.session_state.ai_current_request_id = None
if 'ai_accumulated_response' not in st.session_state:
    st.session_state.ai_accumulated_response = ""
if 'selected_paper' not in st.session_state:
    st.session_state.selected_paper = None    
if 'selected_file' not in st.session_state:
    st.session_state.selected_file = 'article_zh'    # 设置默认值为中文文档
if 'ai_chat' not in st.session_state:
    st.session_state.ai_chat = AIProfessorChat()

# 初始化核心模块
BASEDIR = os.path.dirname(os.path.abspath(__file__))

# 整个应用生命周期内保持单例
@st.cache_resource
def init_data_manager():
    data_manager = DataManager(BASEDIR)
    data_manager.load_papers_index()
    data_manager.scan_for_unprocessed_files()
    return data_manager

# 替换原有的初始化
data_manager = init_data_manager()

# 在文件开头的import部分后添加自定义CSS
st.markdown("""
<style>
/* 代码块自动换行 */
.stCodeBlock {
    white-space: pre-wrap !important;
    word-wrap: break-word !important;
}
.stCodeBlock > div {
    white-space: pre-wrap !important;
    word-wrap: break-word !important;
}
</style>
""", unsafe_allow_html=True)

# 修改get_ai_response中的调用
def get_ai_response(query, paper_id=None):
    try:
        print("✅ [DEBUG] 进入AI响应流程")  # 控制台输出
        st.write("✅ 进入AI响应流程")
        print(f"📡 [DEBUG] 请求参数: query='{query}', paper_id={paper_id}")  # 参数带引号避免空格问题
        st.write(f"请求参数: query={query}, paper_id={paper_id}")
        
        if st.session_state.ai_is_generating:
            print("⚠️ [DEBUG] 检测到已有进行中的请求，触发取消")
            st.warning("⚠️ 检测到已有生成中的请求，正在取消...")
            cancel_ai_response()
            
        # 生成请求ID
        st.session_state.ai_current_request_id = str(uuid.uuid4())
        st.session_state.ai_is_generating = True
        print(f"🚀 [DEBUG] 创建新请求ID: {st.session_state.ai_current_request_id}")
        st.write(f"🚀 创建新请求ID: {st.session_state.ai_current_request_id}")
        
        # 获取AI响应
        print("🔄 [DEBUG] 正在调用process_query_stream...")
        st.write("🔄 正在获取AI响应流...")
        response = st.session_state.ai_chat.process_query_stream(query, paper_id)
        
        # 收集完整响应
        full_response = ""
        for response_tuple in response:  # 修改变量名为response_tuple
            sentence, emotion, scroll_info = response_tuple  # 解包元组
            print(f"📥 [DEBUG] 收到流片段: {sentence}")  # 只记录文本内容
            st.write(f"📥 收到响应片段: {sentence}")
            full_response += sentence
            yield sentence  # 保持只返回文本内容
            
        if not full_response:
            print("❌ [ERROR] AI响应为空！")
            st.error("❌ AI响应为空，请检查AI模型配置")
            
        # 保存到对话历史
        st.session_state.ai_accumulated_response = full_response
        print("💾 [DEBUG] 响应保存完成")
        st.write("💾 响应保存完成")
        
    except Exception as e:
        print(f"❌ [CRITICAL] 异常发生: {str(e)}")
        st.error(f"❌ AI响应生成失败: {str(e)}")
        import traceback
        traceback.print_exc()  # 控制台输出完整堆栈
        st.write(f"🔍 完整错误追踪:\n{traceback.format_exc()}")
    finally:
        st.session_state.ai_is_generating = False
        print("🛑 [DEBUG] 清理生成状态")
        st.write("🛑 清理生成状态")

def cancel_ai_response():
    if st.session_state.ai_is_generating:
        # 重置状态
        st.session_state.ai_is_generating = False
        st.session_state.ai_current_request_id = None

def change_seleted_paper():
    paper_id = st.session_state.selected_paper
    if paper_id:
        print(f"📚 切换到论文: {paper_id}")
        paper_data = data_manager.load_rag_tree(paper_id)
        if paper_data:
            print("📚 加载RAG树成功")
            st.session_state.ai_chat.set_paper_context(paper_id, paper_data)


# st.session_state.selected_paper = data_manager.papers_index[0]['id'] if data_manager.papers_index else None
# change_seleted_paper()



# 在现有函数后添加文件上传回调函数
def handle_file_upload():
    if "uploaded_file" in st.session_state:
        uploaded_file = st.session_state.uploaded_file
        file_id = uploaded_file.name.strip('.pdf').replace(" ", "_")[:50]

        if file_id in [p['id'] for p in data_manager.papers_index]:
            st.error("该论文已存在，请选择其他文件")
            del st.session_state.uploaded_file
            return

        # 确保路径处理正确
        save_path = os.path.abspath(os.path.join("static", "data", file_id+".pdf"))
        with open(save_path, "wb") as f:
            f.write(uploaded_file.getbuffer())
        data_manager.upload_file(save_path)
        data_manager.is_paused = False
        data_manager.process_next_in_queue()
        # 清除上传状态防止重复触发
        del st.session_state.uploaded_file

# 侧边栏 - 论文列表
with st.sidebar:
    with st.expander("📚 论文列表", expanded=True):
        # 论文选择
        selected_paper = st.selectbox(
            "选择论文",
            options=[p['id'] for p in data_manager.papers_index],
            format_func=lambda x: next(p['translated_title'] for p in data_manager.papers_index if p['id'] == x),
            key='selected_paper',
            on_change=change_seleted_paper,
            placeholder="请选择论文",
        )

        if selected_paper:
            selected_file = st.selectbox(
                "选择文件",
                options=['metadata', 'article_en', 'article_zh', 'rag_md', 'rag_tree'],
                format_func=lambda x: {
                    'metadata': '元数据',
                    'article_en': '英文文档',
                    'article_zh': '中文文档',
                    'rag_md': 'RAG文档',
                    'rag_tree': 'RAG树'
                }[x],
                key='selected_file',
                placeholder="中文文档",
                index=2  # 设置默认选中'article_zh'（第3个选项）
            )

            # 新增：显示/隐藏Markdown原文按钮（放在侧边栏）
            show_source_file_types = ['article_en', 'article_zh', 'rag_md']
            if selected_file in show_source_file_types:
                if 'show_markdown_source' not in st.session_state:
                    st.session_state['show_markdown_source'] = False
                btn_label = "显示Markdown源码" if not st.session_state['show_markdown_source'] else "渲染Markdown视图"
                if st.button(btn_label, key="toggle_md_source_btn_sidebar"):
                    st.session_state['show_markdown_source'] = not st.session_state['show_markdown_source']
                    st.rerun()  # 添加rerun()来解决按钮点击两次的问题

        col1, col2, col3 = st.columns([1,1,1])
        with col1:
            if st.button("📝 编辑文件", key="edit_paper_btn"):
                st.session_state.edit_mode = True
        with col2:
            # 删除论文对应文件夹
            if st.button("🗑️ 删除论文", key="delete_paper_btn"):
                paper_path = os.path.join(BASEDIR, 'output', st.session_state['selected_paper'])
                if os.path.exists(paper_path):
                    shutil.rmtree(paper_path)
                    st.rerun()
                else:
                    st.error("论文文件夹不存在")
        with col3:
            if st.button("🔄 刷新列表", key="refresh_db"):
                data_manager.deduplicate_paper_index()
    
    
    # 修改文件上传组件
    with st.expander("🚀 处理队列", expanded=True):
        uploaded_file = st.file_uploader(
            "上传论文", 
            type=["pdf"],
            key="uploaded_file",
            on_change=handle_file_upload
        )
            
        # 修改后的控制按钮行
        col1, col2, col3 = st.columns([1,1,1])
        with col1:
            # 切换式按钮
            if data_manager.is_paused:
                if st.button("▶️ 继续处理", key="resume_btn"):
                    data_manager.resume_processing()
                    data_manager.is_paused = False
            else:
                if st.button("⏸️ 暂停处理", key="pause_btn"):
                    data_manager.pause_processing()
                    data_manager.is_paused = True
        with col2:
            if st.button("🔄 更新进度", key="scan"):
                data_manager.scan_for_unprocessed_files()
        with col2:
            st.session_state['show_log'] = st.toggle("显示日志", value=False)
        
        st.write(f"当前处理队列（共{len(data_manager.processing_queue)}项），是否暂停：{data_manager.is_paused}，正在处理：{data_manager.is_processing}")
        if data_manager.processing_queue:
            for item in data_manager.processing_queue:
                status_icon = {"pending": "⏳", "processing": "🔄", "completed": "✅", "failed": "❌", "incomplete": "🔧"}[item['status']]
                st.write(f"{status_icon} ({item['status']}) {item['id']}")
            
            current_item = data_manager.processing_queue[0] if data_manager.processing_queue else None
            if current_item:
                progress_data = data_manager.processing_progress
                st.caption("处理进度")
                st.write(f"{progress_data['stage_name']}\tprogress: {progress_data['progress']}% ({progress_data['index']}/{progress_data['total']})") 
                st.progress(progress_data['progress']/100)

            
    with st.expander("💬 AI对话", expanded=True):
        # 聊天消息显示
        for msg in st.session_state.get("messages", []):
            with st.chat_message(msg["role"]):
                st.markdown(msg["content"])
        
        # 用户输入
        # 修改原有的聊天输入处理部分
        if prompt := st.chat_input("输入您的问题..."):
            with st.spinner("教授正在思考..."):
                # 添加用户消息
                st.session_state.messages.append({"role": "user", "content": prompt})
                
                # 流式获取AI响应
                response_container = st.empty()
                full_response = ""
                for chunk in get_ai_response(prompt, selected_paper):
                    full_response += chunk
                    response_container.markdown(full_response + "▌")
                
                # 添加最终响应
                st.session_state.messages.append({"role": "assistant", "content": full_response})
                st.rerun()

# 主界面布局
main_col = st.columns([10])[0]

# 修改原有的渲染部分
with main_col:
    if st.session_state.show_log:
        log_container = st.empty()
        last_position = 0  # 追踪文件读取位置
        try:
            # 初始化时获取最后20行
            with open('stream.log', 'r') as f:
                lines = f.readlines()[-20:]
                log_content = "".join(lines)
                last_position = f.tell()
                log_container.markdown(log_content)  # 改用text组件
            
            # 持续监控更新
            import time
            while st.session_state.show_log:
                with open('stream.log', 'r') as f:
                    f.seek(last_position)
                    new_lines = f.readlines()
                    if new_lines:
                        log_content += "".join(new_lines)
                        # 保持最多保留100行
                        MAX_LINES = 100
                        if len(log_content.split('\n')) > MAX_LINES:
                            log_content = '\n'.join(log_content.split('\n')[-MAX_LINES:])
                        log_container.markdown(log_content)
                        last_position = f.tell()
                time.sleep(1)  # 降低检查频率
        except FileNotFoundError:
            st.error("日志文件stream.log不存在")
    elif selected_paper:
        paper = data_manager.load_paper_content(selected_paper)
        content = paper[selected_file] if selected_file in paper else paper['article_zh']
        
        # 添加编辑模式判断
        if st.session_state.edit_mode:
            # 编辑模式显示文本编辑框
            if selected_file in ['metadata', 'rag_tree']:
                content = json.dumps(content, indent=4, ensure_ascii=False)
            edited_content = st.text_area(
                "编辑内容",
                value=content,
                height=600,
                key="edit_content"
            )
            if st.button("保存修改"):
                # 这里可以添加保存逻辑
                data_manager.save_file(selected_paper, selected_file, edited_content)
                st.session_state.edit_mode = False
                st.success("修改已保存")

<<<<<<< HEAD
        show_source_file_types = ['article_en', 'article_zh', 'rag_md']
        if selected_file in show_source_file_types and st.session_state.get('show_markdown_source', False):
            # 修改显示方式，添加height参数使其占满可用空间
            st.code(content, language="markdown", line_numbers=True, wrap_lines=True)
        elif selected_file in ['metadata', 'rag_tree']:
            st.json(content, expanded=True)
        else:
            # 渲染视图
            # Generate TOC and add anchors to content
            toc = []
            content_with_anchors = content  # Initialize content with anchors

            # Extract headings and generate TOC
            def replace_heading(match):
                level = len(match.group(1))  # Number of '#' determines the level
                title = match.group(2)
                anchor = title.replace(" ", "-").lower()  # Create a unique anchor
                toc.append((level, title, anchor))  # Add to TOC
                return f'<h{level} id="{anchor}">{title}</h{level}>'  # Add anchor to heading

            # Add anchors to content
            content_with_anchors = re.sub(r'(?m)^(#+)\s+(.*)', replace_heading, content)

            # Generate hierarchical TOC with indentation
            toc_markdown = []
            for level, title, anchor in toc:
                indent = " " * (level - 1) * 4  # Indent based on heading level
                toc_markdown.append(f"{indent}- [{title}](#{anchor})")
            toc_markdown = "\n".join(toc_markdown)

            with st.expander("📑 目录", expanded=True):
                st.markdown(toc_markdown, unsafe_allow_html=True)

            # 构造 web 端可访问的图片前缀
            image_prefix = f"app/static/output/{selected_paper}"

            def md_img_to_html(match):
                alt = match.group(1)
                src = match.group(2)
                # 拼接路径并转义空格
                src = f"{image_prefix}/{src}".replace(" ", "%20")
                return f'<img src="{src}" alt="{alt}">'

            # 替换 markdown 图片为 HTML
            content_with_anchors = re.sub(
                r'!\[(.*?)\]\((.*?)\)',
                md_img_to_html,
                content_with_anchors
            )

            # Render the combined markdown
            st.markdown(content_with_anchors, unsafe_allow_html=True)
=======
        else:
            # 原有内容渲染逻辑
            if selected_file in ['metadata', 'rag_tree']:
                st.json(content, expanded=True)
            else:
                # Generate TOC and add anchors to content
                toc = []
                content_with_anchors = content  # Initialize content with anchors
        
                # Extract headings and generate TOC
                def replace_heading(match):
                    level = len(match.group(1))  # Number of '#' determines the level
                    title = match.group(2).strip()  # Remove leading/trailing spaces
                    # Convert Chinese characters to pinyin
                    title_ascii = ''.join(lazy_pinyin(title))
                    anchor = urllib.parse.quote(title_ascii.replace(' ', '-').lower(), safe='')
                    toc.append((level, title, anchor))  # Add to TOC
                    return f'<h{level} id="{anchor}" data-custom-id="{anchor}">{title}</h{level}>'  # Add anchor to heading

                # Add anchors to content
                content_with_anchors = re.sub(r'(?m)^(#+)\s+(.*)', replace_heading, content)
                toc_markdown = []
                for level, title, anchor in toc:
                    indent = " " * (level - 1) * 4  # Indent based on heading level
                    toc_markdown.append(f"{indent}- [{title}](#{anchor})")
                toc_markdown = "\n".join(toc_markdown)
                print("📑 生成目录完成", toc)

                with st.expander("📑 目录", expanded=True):
                    st.markdown(toc_markdown, unsafe_allow_html=True)
            
                image_prefix = os.path.join('app', 'static', 'output', selected_paper)
                # 如果路径中出现了空格，替换为%20
                image_prefix = image_prefix.replace(" ", "%20")
                # Replace image paths in content
                content_with_anchors = re.sub(r'!\[(.*?)\]\((.*?)\)', lambda m: f'![{m.group(1)}]({image_prefix}/{m.group(2)})', content_with_anchors)

                print("📷 替换图片路径完成", content_with_anchors)
                # Render the combined markdown
                st.markdown(content_with_anchors, unsafe_allow_html=True)

                # 没有输出是因为 Streamlit 的 st.components.v1.html 注入的 JavaScript 代码运行在一个 iframe 中
                # JavaScript 代码无法直接访问主页面的 DOM，因此无法修改主页面的标题 id。
                st.components.v1.html("""
                <script>
                    function checkHeaders() {
                        console.log('Checking and updating headers...');
                        parent.document.querySelectorAll("h1, h2, h3, h4, h5, h6").forEach((el) => {
                            const customId = el.getAttribute('data-custom-id');
                            if (customId && el.id !== customId) {
                                el.id = customId;  // 替换 Streamlit 自动生成的 ID
                                console.log(`Updated ID: ${customId}`);
                            }
                        });
                    }
                    
                    // 每隔2秒检查一次
                    // setInterval(() => checkHeaders(), 2000);
                    setTimeout(() => checkHeaders(), 1000);  // 初始调用
                    setTimeout(() => checkHeaders(), 2000);  // 初始调用
                </script>
                """, height=0)
>>>>>>> 8abb367a
    
    else:
        st.markdown("""
# 哼！又来一个不读论文的学生是吧？

很好，至少你知道打开这个软件。我是你的论文指导教授，**不要期望我对你手下留情**。

## 听好了，这是你能做的事：

- **选论文**：左边那一堆，挑一篇你能看懂的（如果有的话）
- **换语言**：中英文看不懂？按上面那个按钮切换，别指望换了语言就能理解内容
- **问问题**：有不懂的就右边提问，我会回答，虽然你的问题可能很蠢
- **看摘要**：懒得读全文？我给你总结重点，省得你到处抓瞎

## 开始用吧，别磨蹭！

从左边随便选一篇，然后开始读。有不明白的就问我，**别憋着装懂**！

记住：_真正的学术是刀尖起舞，而不是像你平时那样浅尝辄止！_

...不过别担心，我会一直在这陪你读完的。
""")


with open("static/css/style.css", "r", encoding="utf-8") as f:
    st.markdown(f"<style>{f.read()}</style>", unsafe_allow_html=True)
<|MERGE_RESOLUTION|>--- conflicted
+++ resolved
@@ -7,12 +7,9 @@
 import uuid
 import shutil
 import re
-<<<<<<< HEAD
-=======
 import urllib.parse  # 添加导入
 from pypinyin import lazy_pinyin
 
->>>>>>> 8abb367a
 
 os.environ["TORCH_DISABLE_MLOCK"] = "1"  # Disable PyTorch memory locking
 
@@ -29,7 +26,7 @@
 if 'show_log' not in st.session_state:
     st.session_state.show_log = False 
 if 'edit_mode' not in st.session_state:
-    st.session_state.edit_mode = False 
+    st.session_state.edit_mode = False
 # 在现有session_state初始化后添加
 if 'ai_is_generating' not in st.session_state:
     st.session_state.ai_is_generating = False
@@ -58,20 +55,6 @@
 # 替换原有的初始化
 data_manager = init_data_manager()
 
-# 在文件开头的import部分后添加自定义CSS
-st.markdown("""
-<style>
-/* 代码块自动换行 */
-.stCodeBlock {
-    white-space: pre-wrap !important;
-    word-wrap: break-word !important;
-}
-.stCodeBlock > div {
-    white-space: pre-wrap !important;
-    word-wrap: break-word !important;
-}
-</style>
-""", unsafe_allow_html=True)
 
 # 修改get_ai_response中的调用
 def get_ai_response(query, paper_id=None):
@@ -326,7 +309,7 @@
     elif selected_paper:
         paper = data_manager.load_paper_content(selected_paper)
         content = paper[selected_file] if selected_file in paper else paper['article_zh']
-        
+
         # 添加编辑模式判断
         if st.session_state.edit_mode:
             # 编辑模式显示文本编辑框
@@ -344,69 +327,19 @@
                 st.session_state.edit_mode = False
                 st.success("修改已保存")
 
-<<<<<<< HEAD
-        show_source_file_types = ['article_en', 'article_zh', 'rag_md']
-        if selected_file in show_source_file_types and st.session_state.get('show_markdown_source', False):
-            # 修改显示方式，添加height参数使其占满可用空间
-            st.code(content, language="markdown", line_numbers=True, wrap_lines=True)
-        elif selected_file in ['metadata', 'rag_tree']:
-            st.json(content, expanded=True)
-        else:
-            # 渲染视图
-            # Generate TOC and add anchors to content
-            toc = []
-            content_with_anchors = content  # Initialize content with anchors
-
-            # Extract headings and generate TOC
-            def replace_heading(match):
-                level = len(match.group(1))  # Number of '#' determines the level
-                title = match.group(2)
-                anchor = title.replace(" ", "-").lower()  # Create a unique anchor
-                toc.append((level, title, anchor))  # Add to TOC
-                return f'<h{level} id="{anchor}">{title}</h{level}>'  # Add anchor to heading
-
-            # Add anchors to content
-            content_with_anchors = re.sub(r'(?m)^(#+)\s+(.*)', replace_heading, content)
-
-            # Generate hierarchical TOC with indentation
-            toc_markdown = []
-            for level, title, anchor in toc:
-                indent = " " * (level - 1) * 4  # Indent based on heading level
-                toc_markdown.append(f"{indent}- [{title}](#{anchor})")
-            toc_markdown = "\n".join(toc_markdown)
-
-            with st.expander("📑 目录", expanded=True):
-                st.markdown(toc_markdown, unsafe_allow_html=True)
-
-            # 构造 web 端可访问的图片前缀
-            image_prefix = f"app/static/output/{selected_paper}"
-
-            def md_img_to_html(match):
-                alt = match.group(1)
-                src = match.group(2)
-                # 拼接路径并转义空格
-                src = f"{image_prefix}/{src}".replace(" ", "%20")
-                return f'<img src="{src}" alt="{alt}">'
-
-            # 替换 markdown 图片为 HTML
-            content_with_anchors = re.sub(
-                r'!\[(.*?)\]\((.*?)\)',
-                md_img_to_html,
-                content_with_anchors
-            )
-
-            # Render the combined markdown
-            st.markdown(content_with_anchors, unsafe_allow_html=True)
-=======
         else:
             # 原有内容渲染逻辑
-            if selected_file in ['metadata', 'rag_tree']:
+            show_source_file_types = ['article_en', 'article_zh', 'rag_md']
+            if selected_file in show_source_file_types and st.session_state.get('show_markdown_source', False):
+                # 修改显示方式，添加height参数使其占满可用空间
+                st.code(content, language="markdown", line_numbers=True, wrap_lines=True)
+            elif selected_file in ['metadata', 'rag_tree']:
                 st.json(content, expanded=True)
             else:
                 # Generate TOC and add anchors to content
                 toc = []
                 content_with_anchors = content  # Initialize content with anchors
-        
+
                 # Extract headings and generate TOC
                 def replace_heading(match):
                     level = len(match.group(1))  # Number of '#' determines the level
@@ -428,7 +361,7 @@
 
                 with st.expander("📑 目录", expanded=True):
                     st.markdown(toc_markdown, unsafe_allow_html=True)
-            
+
                 image_prefix = os.path.join('app', 'static', 'output', selected_paper)
                 # 如果路径中出现了空格，替换为%20
                 image_prefix = image_prefix.replace(" ", "%20")
@@ -453,14 +386,13 @@
                             }
                         });
                     }
-                    
+
                     // 每隔2秒检查一次
                     // setInterval(() => checkHeaders(), 2000);
                     setTimeout(() => checkHeaders(), 1000);  // 初始调用
                     setTimeout(() => checkHeaders(), 2000);  // 初始调用
                 </script>
                 """, height=0)
->>>>>>> 8abb367a
     
     else:
         st.markdown("""
